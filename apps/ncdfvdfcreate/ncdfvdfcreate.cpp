--- conflicted
+++ resolved
@@ -283,15 +283,12 @@
 				GetCoordinates(ncdfc, ts, opt.xcoordvar, dims[0], coords);
 			}
 			else {
-<<<<<<< HEAD
-=======
 				// Ugh. Stupid hack to fix bug #1007. The VDCFactory
 				// object parses the -{x,y,z}coords option and sets 
 				// the coordinates, but only for the first time step.
 				// Need to grab coordinates from ts=0, and set the rest of
 				// the time steps
 				//
->>>>>>> 3c492fcf
 				coords = file->GetTSXCoords(0);
 			}
 			int rc = file->SetTSXCoords(ts, coords);
