--- conflicted
+++ resolved
@@ -1,44 +1,41 @@
-//************************************************************************
-//                                                                                                                                              *
-//                   Copyright (C)  2013                                                                                *
-//     University Corporation for Atmospheric Research                                  *
-//                   All Rights Reserved                                                                                *
-//                                                                                                                                              *
-//************************************************************************/
-//
-//      File:           main.cpp
-//
-//      Author:         Scott Pearse
-//                      National Center for Atmospheric Research
-//                      PO 3000, Boulder, Colorado
-//
-//      Date:           August 2013
-//
-//      Description:    main function for VDCWizard, which intializes the
-//                      VDCWizard class and executes it.
-//
-//
+//************************************************************************
+//                                                                                                                                              *
+//                   Copyright (C)  2013                                                                                *
+//     University Corporation for Atmospheric Research                                  *
+//                   All Rights Reserved                                                                                *
+//                                                                                                                                              *
+//************************************************************************/
+//
+//      File:           main.cpp
+//
+//      Author:         Scott Pearse
+//                      National Center for Atmospheric Research
+//                      PO 3000, Boulder, Colorado
+//
+//      Date:           August 2013
+//
+//      Description:    main function for VDCWizard, which intializes the
+//                      VDCWizard class and executes it.
+//
+//
+
+#include "vdcwizard.h"
+#include <QApplication>
+
+int main(int argc, char *argv[])
+{
 
-#include "vdcwizard.h"
-#include <QApplication>
-
-int main(int argc, char *argv[])
-{
-<<<<<<< HEAD
-
-=======
->>>>>>> 462914a2
-    QApplication a(argc, argv);
-
-	QFont myFont = a.font();
-	myFont.setPointSize(13);
-	a.setFont(myFont);
-
-    VDCWizard w;
-    w.show();
-    //w.setWindowState(~Qt::WindowMinimized) | Qt::WindowActive);
-    w.raise();
-    w.activateWindow();
-
-    return a.exec();
-}
+    QApplication a(argc, argv);
+
+	QFont myFont = a.font();
+	myFont.setPointSize(13);
+	a.setFont(myFont);
+
+    VDCWizard w;
+    w.show();
+    //w.setWindowState(~Qt::WindowMinimized) | Qt::WindowActive);
+    w.raise();
+    w.activateWindow();
+
+    return a.exec();
+}